st.write("THIS IS NEW CODE VERSION 999")


import streamlit as st
import pandas as pd
import numpy as np
import plotly.graph_objects as go
import zipfile
import shutil
import hashlib
import os
from nelson_siegel_fn import plot_ns_animation, nelson_siegel
from ai_explainer_utils import format_bond_diagnostics, generate_ai_explanation
import ast
import re
from datetime import datetime
import requests
import zipfile


<<<<<<< HEAD
SUPABASE_URL = "https://lpxiwnvxqozkjlgfrbfh.supabase.co/storage/v1/object/public/celestial-signal/ns_curves2708.zip"
LOCAL_ZIP = "ns_curves_20250827.zip"
=======
# ------------------------------
# Utility functions
# ------------------------------

SUPABASE_URL = "https://lpxiwnvxqozkjlgfrbfh.supabase.co/storage/v1/object/public/celestial-signal/ns_curves2208.zip"
LOCAL_ZIP = "ns_curves.zip"
>>>>>>> 246b0bae
LOCAL_FOLDER = "ns_curves"

def file_hash(filepath: str) -> str:
    """Compute MD5 hash of a file"""
    hasher = hashlib.md5()
    with open(filepath, "rb") as f:
        for chunk in iter(lambda: f.read(8192), b""):
            hasher.update(chunk)
    return hasher.hexdigest()


def download_from_supabase(url: str = SUPABASE_URL, output: str = LOCAL_ZIP, force: bool = False) -> str:
    """Download ns_curves.zip from Supabase, optionally forcing refresh."""
    if force or not os.path.exists(output):
        with st.spinner("Downloading NS curves data from Supabase..."):
            with requests.get(url, stream=True) as r:
                r.raise_for_status()
                with open(output, "wb") as f:
                    for chunk in r.iter_content(chunk_size=8192):
                        f.write(chunk)
    return output


def unzip_ns_curves(zip_path: str = LOCAL_ZIP, folder: str = LOCAL_FOLDER, force: bool = False) -> tuple[str, str]:
    """Unzip NS curves and return (folder, zip_hash)."""
    zip_path = download_from_supabase(SUPABASE_URL, zip_path, force=force)
    zip_hash = file_hash(zip_path)
    prev_hash = st.session_state.get("ns_zip_hash")

    if force or prev_hash != zip_hash or not os.path.exists(folder):
        if os.path.exists(folder):
            shutil.rmtree(folder)
        with zipfile.ZipFile(zip_path, "r") as zip_ref:
            zip_ref.extractall(folder)
        st.session_state["ns_zip_hash"] = zip_hash

    return folder, zip_hash



@st.cache_data
def load_full_ns_df(country_code: str, zip_hash: str) -> pd.DataFrame:
    """Load all NS curves for a country. Cache invalidates if ZIP changes."""
    folder, zip_hash = unzip_ns_curves(zip_path=LOCAL_ZIP, force=True)

    if not os.path.exists(folder):
        st.error(f"Data folder '{folder}' not found after unzip.")
        return pd.DataFrame()

    all_files = sorted([
        f for f in os.listdir(folder)
        if f.startswith(country_code) and f.endswith(".parquet")
    ])

    dfs = []
    for f in all_files:
        try:
            df = pd.read_parquet(os.path.join(folder, f))
            dfs.append(df)
        except Exception as e:
            st.warning(f"Error loading file {f}: {e}")
            continue

    if dfs:
        ns_df = pd.concat(dfs, ignore_index=True)

        # Ensure residuals column exists
        if 'RESIDUAL' in ns_df.columns:
            ns_df.rename(columns={'RESIDUAL': 'RESIDUAL_NS'}, inplace=True)
        if 'RESIDUAL_NS' not in ns_df.columns:
            ns_df['RESIDUAL_NS'] = np.nan

        if "Date" in ns_df.columns:
            ns_df["Date"] = pd.to_datetime(ns_df["Date"])
            ns_df.sort_values("Date", inplace=True)

        if "Country" in ns_df.columns:
            print("Unique country codes in NS DF:", ns_df['Country'].unique())

        return ns_df

    st.warning(f"No parquet files found for country code '{country_code}' in folder '{folder}'.")
    return pd.DataFrame()



def load_ns_curve(country_code: str, date_str: str, zip_hash: str) -> pd.DataFrame | None:
    """
    Load NS curve for a single day from the full dataset.
    Passing zip_hash ensures cache invalidation when ns_curves.zip changes.
    """
    df = load_full_ns_df(country_code, zip_hash=zip_hash)

    if df is not None and not df.empty:
        df = df[df["Date"] == date_str]
        if not df.empty:
            return df
    
    return None


# Make page use full width
st.set_page_config(layout="wide")

# Inject CSS to remove container constraints for the tabs
st.markdown("""
    <style>
    /* Target the main content block */
    main .block-container {
        padding-left: 0rem;
        padding-right: 0rem;
        max-width: 100% !important;
    }
    
    /* Make tabs container full width */
    div[role="tablist"] {
        width: 100% !important;
    }
    </style>
    """, unsafe_allow_html=True)


tab1, tab2 = st.tabs(["Nelson-Siegel Curves", "Signal Dashboard"])


with tab2:
            
    st.markdown("""
    <style>
        .metric-box {
            background: white;
            padding: 1.5rem;
            border-radius: 8px;
            border: 1px solid #e1e5e9;
            text-align: center;
        }
        .metric-value {
            font-size: 2.5rem;
            font-weight: bold;
            margin-bottom: 0.5rem;
        }
        .metric-label {
            font-size: 0.9rem;
            color: #666;
            font-weight: 500;
        }
        .buy { color: #28a745; }          /* Strong Buy */
        .sell { color: #dc3545; }         /* Strong Sell */
        .mod-buy { color: #20c997; }      /* Moderate Buy */
        .mod-sell { color: #e55353; }     /* Moderate Sell */
        .watch-buy { color: #17a2b8; }    /* Weak Buy */
        .watch-sell { color: #fd7e14; }   /* Weak Sell */
        .no-action { color: #6c757d; }    /* No Action */
    </style>
    """, unsafe_allow_html=True)


    @st.cache_data(ttl=300)
    def load_data():
        """Load data from CSV with caching"""
        try:
            csv_url = "https://lpxiwnvxqozkjlgfrbfh.supabase.co/storage/v1/object/public/celestial-signal/issuer_signals.csv"
            df = pd.read_csv(csv_url)
            return df
        except Exception as e:
            try:
                df = pd.read_csv('issuer_signals.csv')
                return df
            except Exception as e2:
                st.error(f"Error loading data: {e2}")
                return pd.DataFrame()

    def get_country_from_isin(isin):
        """Extract country from ISIN code"""
        country_map = {
            'IT': '🇮🇹 Italy',
            'ES': '🇪🇸 Spain',
            'FR': '🇫🇷 France',
            'DE': '🇩🇪 Germany',
            'FI': '🇫🇮 Finland',
            'EU': '🇪🇺 EU',
            'AT': '🇦🇹 Austria',
            'NL': '🇳🇱 Netherlands',
            'BE': '🇧🇪 Belgium'
        }
        
        return country_map.get(isin[:2], '🌍 Unknown')

    # Load data
    df = load_data()

    if df.empty:
        st.error("No data available")
        st.stop()

    # Add country column
    df['Country'] = df['ISIN'].apply(get_country_from_isin)

    # Title
    st.title("Bond Analytics Dashboard")

    # Get actual signal values from your data (case-sensitive and exact match)
    actual_signals = df['SIGNAL'].unique()
    
    buy_count = len(df[df['SIGNAL'] == 'STRONG BUY'])
    sell_count = len(df[df['SIGNAL'] == 'STRONG SELL'])
    mod_buy_count = len(df[df['SIGNAL'] == 'MODERATE BUY'])
    mod_sell_count = len(df[df['SIGNAL'] == 'MODERATE SELL'])
    watch_buy_count = len(df[df['SIGNAL'] == 'WEAK BUY'])
    watch_sell_count = len(df[df['SIGNAL'] == 'WEAK SELL'])
    no_action_count = len(df[df['SIGNAL'] == 'NO ACTION'])

    col1, col2, col3, col4, col5, col6, col7 = st.columns(7)
    
    with col1:
        st.markdown(f"""
        <div class="metric-box">
            <div class="metric-value buy">{buy_count}</div>
            <div class="metric-label">STRONG BUY</div>
        </div>
        """, unsafe_allow_html=True)
    
    with col2:
        st.markdown(f"""
        <div class="metric-box">
            <div class="metric-value sell">{sell_count}</div>
            <div class="metric-label">STRONG SELL</div>
        </div>
        """, unsafe_allow_html=True)
    
    with col3:
        st.markdown(f"""
        <div class="metric-box">
            <div class="metric-value mod-buy">{mod_buy_count}</div>
            <div class="metric-label">MODERATE BUY</div>
        </div>
        """, unsafe_allow_html=True)
    
    with col4:
        st.markdown(f"""
        <div class="metric-box">
            <div class="metric-value mod-sell">{mod_sell_count}</div>
            <div class="metric-label">MODERATE SELL</div>
        </div>
        """, unsafe_allow_html=True)
    
    with col5:
        st.markdown(f"""
        <div class="metric-box">
            <div class="metric-value watch-buy">{watch_buy_count}</div>
            <div class="metric-label">WEAK BUY</div>
        </div>
        """, unsafe_allow_html=True)
    
    with col6:
        st.markdown(f"""
        <div class="metric-box">
            <div class="metric-value watch-sell">{watch_sell_count}</div>
            <div class="metric-label">WEAK SELL</div>
        </div>
        """, unsafe_allow_html=True)
    
    with col7:
        st.markdown(f"""
        <div class="metric-box">
            <div class="metric-value no-action">{no_action_count}</div>
            <div class="metric-label">NO ACTION</div>
        </div>
        """, unsafe_allow_html=True)

    st.markdown("---")

    # Horizontal filters
    col1, col2, col3 = st.columns([2, 2, 3])

    with col1:
        selected_countries = st.multiselect(
            "Countries",
            options=list(df['Country'].unique()),
            default=list(df['Country'].unique())
        )

    with col2:
        # Get actual signal options from your data
        fixed_signal_options = [
            'STRONG BUY', 'STRONG SELL',
            'MODERATE BUY', 'MODERATE SELL',
            'WEAK BUY', 'WEAK SELL',
            'NO ACTION'
        ]
        default_signals = [sig for sig in fixed_signal_options if sig != 'NO ACTION']
        
        selected_signals = st.multiselect(
            "Signals",
            options=fixed_signal_options,
            default=default_signals
        )

    with col3:
        search_term = st.text_input("Search ISIN or Security Name", placeholder="Type to search...")        

    # Apply filters
    filtered_df = df.copy()

    if selected_countries:
        filtered_df = filtered_df[filtered_df['Country'].isin(selected_countries)]

    if selected_signals:
        filtered_df = filtered_df[filtered_df['SIGNAL'].isin(selected_signals)]

    if search_term:
        mask = (
            filtered_df['ISIN'].str.contains(search_term.upper(), na=False) |
            filtered_df['SECURITY_NAME'].str.contains(search_term.upper(), na=False)
        )
        filtered_df = filtered_df[mask]

    st.markdown("---")

    st.subheader(f"Bond Data ({len(filtered_df)} bonds)")

    if not filtered_df.empty:
        # Columns to display
        cols_to_display = [
            'SECURITY_NAME', 'RESIDUAL_NS', 'SIGNAL',
            'Z_Residual_Score', 'Volatility_Score', 'Market_Stress_Score',
            'Cluster_Score', 'Regression_Score', 'COMPOSITE_SCORE',
            'Top_Features', 'Top_Feature_Effects_Pct'
        ]
    
        # Keep only existing columns
        existing_cols = [col for col in cols_to_display if col in filtered_df.columns]
        display_df = filtered_df[existing_cols].copy()
    
        # Rename columns
        display_df.rename(columns={
            'RESIDUAL_NS': 'Residual',
            'Volatility_Score': 'Stability_Score'
        }, inplace=True)
    
        # Convert numeric columns
        numeric_cols = ['Residual', 'Z_Residual_Score', 'Stability_Score',
                        'Market_Stress_Score', 'Cluster_Score', 'Regression_Score', 'COMPOSITE_SCORE']
        for col in numeric_cols:
            if col in display_df.columns:
                display_df[col] = pd.to_numeric(display_df[col], errors='coerce')
    
        # Extract maturity as datetime for sorting
        def extract_maturity_dt(name):
            if isinstance(name, str):
                match = re.search(r'(\d{2}/\d{2}/\d{2,4})$', name)
                if match:
                    date_str = match.group(1)
                    for fmt in ("%m/%d/%y", "%m/%d/%Y"):
                        try:
                            return datetime.strptime(date_str, fmt)
                        except ValueError:
                            continue
            return pd.NaT
    
        display_df['Maturity'] = display_df['SECURITY_NAME'].apply(extract_maturity_dt)
    
        # Create display column (optional format, still sortable)
        display_df['Maturity'] = display_df['Maturity'].dt.strftime("%Y-%m-%d")
        display_df['Maturity'] = display_df['Maturity'].fillna("N/A")
    
        # Reorder columns
        cols_order = ['SECURITY_NAME', 'Maturity'] + [c for c in display_df.columns if c not in ['SECURITY_NAME', 'Maturity']]
        display_df = display_df[cols_order]
    
        # Combine Top_Features + Top_Feature_Effects_Pct
        FEATURE_NAME_MAP = {
            "Cpn": "Coupon",
            "YAS_RISK": "DV01",
            "AMT_OUTSTANDING": "Amount Outstanding",
            "Issue_Age": "Issue Age",
            "REL_SPRD_STD": "Liquidity",
            "GREEN_BOND_LOAN_INDICATOR": "Green Bond"
        }
    
        if 'Top_Features' in display_df.columns and 'Top_Feature_Effects_Pct' in display_df.columns:
            def combine_features(feats, pct):
                try:
                    feats_list = ast.literal_eval(feats) if isinstance(feats, str) else []
                    feats_list = [FEATURE_NAME_MAP.get(f, f) for f in feats_list]
                    pct_list = [int(round(float(v))) for v in pct.replace('[','').replace(']','').split()] if isinstance(pct, str) else []
                    combined = [f"{f} ({p}%)" for f, p in zip(feats_list, pct_list)]
                    return ', '.join(combined) if combined else 'N/A'
                except:
                    return 'N/A'
    
            display_df['Top_Features'] = display_df.apply(
                lambda row: combine_features(row['Top_Features'], row['Top_Feature_Effects_Pct']),
                axis=1
            )
            display_df.drop(columns=['Top_Feature_Effects_Pct'], inplace=True)

        
        # Column config for tooltips + formatting
        HELP_TEXTS = {
            "Residual": "Residual mispricing (bps off curve)",
            "Z_Residual_Score": "Z-score of residual. |Z| > 1.5 may indicate opportunities.",
            "Stability_Score": "Inverse volatility. Higher = more stable pricing. Lower = riskier.",
            "Market_Stress_Score": "Market stress factor. High = bond more exposed to stress.",
            "Cluster_Score": "Deviation from peer cluster (bps). Absolute > 1.5, likely to mean-revert",
            "Regression_Score": "Model-explained mispricing. Absolute > 1.5, strong signal; likely to mean-revert.",
            "COMPOSITE_SCORE": "Overall mispricing score. Absolute > 1.5 = stronger trade signal.",
            "Top_Features": "Most important drivers of mispricing. % shows relative impact."
        }
        
        column_config = {}
        for col in display_df.columns:
            label = col.replace('_', ' ')
            if col in numeric_cols and pd.api.types.is_numeric_dtype(display_df[col]):
                column_config[col] = st.column_config.NumberColumn(label, format="%.2f", help=HELP_TEXTS.get(col))
            else:
                column_config[col] = st.column_config.TextColumn(label, help=HELP_TEXTS.get(col))
    
        # Show the table
        st.dataframe(display_df, column_config=column_config)
        
            

        # Download button
        col1, col2, col3 = st.columns([1, 1, 4])
    
        with col1:
            csv = filtered_df.to_csv(index=False)
            st.download_button(
                "Download CSV",
                csv,
                f"bonds_{pd.Timestamp.now().strftime('%Y%m%d_%H%M')}.csv",
                "text/csv"
            )
    
        with col2:
            if st.button("Refresh Data"):
                st.cache_data.clear()
                st.rerun()

with tab1:
    st.set_page_config(
        page_title="The Curves",
        layout="wide"
    )
    
    # Choose subtab inside Tab 1
    subtab = st.radio(
        "Select View",
        ("Single Day Curve", "Animated Curves", "Residuals Analysis")
    )

    country_option = st.selectbox(
        "Select Country",
        options=['Italy 🇮🇹', 'Spain 🇪🇸', 'France 🇫🇷', 'Germany 🇩🇪', 'Finland 🇫🇮', 'EU 🇪🇺', 'Austria 🇦🇹', 'Netherlands 🇳🇱', 'Belgium 🇧🇪']
    )

    country_code_map = {
        'Italy 🇮🇹': 'BTPS',
        'Spain 🇪🇸': 'SPGB',
        'France 🇫🇷': 'FRTR',
        'Germany 🇩🇪': 'BUNDS',
        'Finland 🇫🇮': 'RFGB',
        'EU 🇪🇺': 'EU',
        'Austria 🇦🇹': 'RAGB',
        'Netherlands 🇳🇱': 'NETHER',
        'Belgium 🇧🇪': 'BGB'
    }

    selected_country = country_code_map[country_option]

    # Ensure local zip exists (download from Supabase if missing)
    zip_path = download_from_supabase()
    zip_hash = file_hash(zip_path)

    selected_country = country_code_map[country_option]


    # Compute zip hash for cache invalidation
    zip_hash = file_hash(zip_path)
    
    if subtab == "Single Day Curve":
        final_signal_df = pd.read_csv("today_all_signals.csv")
        available_dates = pd.to_datetime(final_signal_df['Date'].unique())
        default_date = available_dates.max()  # most recent date
        
        date_input = st.date_input("Select Date", value=default_date)
        date_str = date_input.strftime("%Y-%m-%d")
        
        ns_df = load_ns_curve(selected_country, date_str, zip_hash=zip_hash)
    
        if ns_df is not None and not ns_df.empty:
            ns_df['Maturity'] = pd.to_datetime(ns_df['Maturity'])
            curve_date = pd.to_datetime(date_input)
            ns_df['YearsToMaturity'] = (ns_df['Maturity'] - curve_date).dt.days / 365.25
    
            # Load signals
            final_signal_df = pd.read_csv("today_all_signals.csv")
            # Merge signals into ns_df
            ns_df = ns_df.merge(
                final_signal_df[['ISIN', 'SIGNAL']],
                on='ISIN',
                how='left'
            )
            
            # Normalize SIGNAL column
            ns_df['SIGNAL'] = ns_df['SIGNAL'].str.strip().str.lower()
            
            # Map signals to colors
            signal_color_map = {
                'strong buy': 'green',
                'moderate buy': 'lightgreen',
                'weak buy': 'black',
                'strong sell': 'red',
                'moderate sell': 'orange',
                'weak sell': 'black'
            }
            ns_df['Signal_Color'] = ns_df['SIGNAL'].map(signal_color_map).fillna('black')
    
            fig = go.Figure()
    
            # Only include these in legend
            legend_signals = ['strong buy', 'moderate buy', 'strong sell', 'moderate sell']
            
            for signal, df_subset in ns_df.groupby('SIGNAL'):
                if not df_subset.empty:
                    color = df_subset['Signal_Color'].iloc[0]
                    
                    fig.add_trace(go.Scatter(
                        x=df_subset['YearsToMaturity'],
                        y=df_subset['Z_SPRD_VAL'],
                        mode='markers',
                        name=signal.title() if signal in legend_signals else None,
                        marker=dict(size=6,
                                    color=color,
                                    symbol='circle'),
                        text=df_subset['SECURITY_NAME'],
                        customdata=np.stack((
                            df_subset['ISIN'],
                            df_subset['Date'].astype(str),
                            df_subset.get('RESIDUAL_NS', np.zeros(len(df_subset)))
                        ), axis=-1),
                        hovertemplate=(
                            'Years to Maturity: %{x:.2f}<br>'
                            'Z-Spread: %{y:.1f}bps<br>'
                            'Residual: %{customdata[2]:.2f}bps<br>'
                            'Signal: ' + (signal.title() if signal else "None") + '<br>'
                            '%{text}<extra></extra>'
                        ),
                        showlegend=(signal in legend_signals)
                    ))
    
            # Add Nelson-Siegel fit line if available
            if 'NS_PARAMS' in ns_df.columns:
                try:
                    ns_params_raw = ns_df['NS_PARAMS'].iloc[0]
                    if isinstance(ns_params_raw, str):
                        import ast
                        ns_params = ast.literal_eval(ns_params_raw)
                    else:
                        ns_params = ns_params_raw
    
                    maturity_range = np.linspace(ns_df['YearsToMaturity'].min(), ns_df['YearsToMaturity'].max(), 100)
                    ns_curve = nelson_siegel(maturity_range, *ns_params)
    
                    fig.add_trace(go.Scatter(
                        x=maturity_range,
                        y=ns_curve,
                        mode='lines',
                        name='Nelson-Siegel Fit',
                        line=dict(color='deepskyblue', width=3)
                    ))
                except Exception as e:
                    st.error(f"Error plotting Nelson-Siegel curve: {e}")
    
            fig.update_layout(
                title=f"Nelson-Siegel Curve for {selected_country} on {date_str}",
                xaxis_title="Years to Maturity",
                yaxis_title="Z-Spread (bps)",
                height=700,
                showlegend=True,
                template="plotly_white"
            )
    
            col1, col2 = st.columns([3, 2])
            with col1:
                st.plotly_chart(fig, use_container_width=True)
    
            # AI explanation panel
            with col2:
                bond_options = final_signal_df[['ISIN', 'SECURITY_NAME']].drop_duplicates().sort_values('SECURITY_NAME')
                bond_labels = {row["ISIN"]: row["SECURITY_NAME"] for _, row in bond_options.iterrows()}
    
                # Single selectbox without search input
                selected_isin = st.selectbox(
                    "Select Bond for AI Explanation",
                    options=bond_options['ISIN'].tolist(),
                    format_func=lambda isin: bond_labels.get(isin, isin),
                    key="bond_selector"
                )
    
                selected_name = bond_labels[selected_isin]
                st.write(f"Selected Bond: {selected_name} (ISIN: {selected_isin})")
    
                selected_bond_history = final_signal_df[final_signal_df["ISIN"] == selected_isin]
    
                if st.button("Explain this bond"):
                    diagnostics = format_bond_diagnostics(selected_bond_history)
                    explanation = generate_ai_explanation(diagnostics)
                    st.markdown(f"### AI Explanation for {selected_name}")
                    st.write(explanation)
    
        else:
            st.warning("No Nelson-Siegel data available for this date.")

    elif subtab == "Animated Curves":
        ns_df = load_full_ns_df(selected_country, zip_hash=zip_hash)
        if ns_df is not None and not ns_df.empty:
            final_signal_df = pd.read_csv("today_all_signals.csv")
            country_isins = ns_df['ISIN'].unique()
            bond_options = final_signal_df[final_signal_df['ISIN'].isin(country_isins)][['ISIN', 'SECURITY_NAME']].drop_duplicates()
    
            isin_maturity_map = ns_df.groupby('ISIN')['Maturity'].first().to_dict()
            bond_options['Maturity'] = bond_options['ISIN'].map(isin_maturity_map)
            bond_options['Maturity'] = pd.to_datetime(bond_options['Maturity'], errors='coerce')
            bond_options.sort_values('Maturity', inplace=True)
    
            bond_labels = {row["ISIN"]: row["SECURITY_NAME"] for _, row in bond_options.iterrows()}
    
            def format_bond_label(isin):
                maturity = bond_options.loc[bond_options['ISIN'] == isin, 'Maturity'].values
                if len(maturity) > 0 and pd.notnull(maturity[0]):
                    maturity_str = pd.to_datetime(maturity[0]).strftime('%Y-%m-%d')
                    return f"{bond_labels.get(isin, isin)} ({maturity_str})"
                else:
                    return f"{bond_labels.get(isin, isin)} (N/A)"

    
            # Multiselect directly with all bonds (no search box)
            selected_animation_bonds = st.multiselect(
                "Select Bonds to Display in Animation",
                options=bond_options['ISIN'].tolist(),
                format_func=format_bond_label,
                default=[],
                key="animation_bond_selector"
            )
    
            if st.button(f"Select All {country_option} Bonds"):
                selected_animation_bonds = bond_options['ISIN'].tolist()
    
            if not selected_animation_bonds:
                st.warning("Select at least one bond to display in the animation.")
            else:
                ns_df_filtered = ns_df[ns_df['ISIN'].isin(selected_animation_bonds)].copy()
                ns_df_filtered = ns_df_filtered.merge(final_signal_df[['ISIN', 'SIGNAL']], on='ISIN', how='left')
    
                fig = plot_ns_animation(
                    ns_df_filtered,
                    issuer_label=selected_country,
                    highlight_isins=selected_animation_bonds
                )
                st.plotly_chart(fig, use_container_width=True)
        else:
            st.warning("No Nelson-Siegel data available for the selected country.")



    elif subtab == "Residuals Analysis":
        # Load full NS dataset
        ns_df = load_full_ns_df(selected_country, zip_hash=zip_hash)

        ns_df['RESIDUAL_VELOCITY'] = ns_df.groupby('ISIN')['RESIDUAL_NS'].transform(lambda x: x.diff())

        if ns_df is not None and not ns_df.empty:
            # Ensure Date is datetime
            ns_df['Date'] = pd.to_datetime(ns_df['Date']).dt.normalize()
            
            # Filter bonds available in NS data
            country_isins = ns_df['ISIN'].unique()
            bond_options = ns_df[ns_df['ISIN'].isin(country_isins)][['ISIN', 'SECURITY_NAME']].drop_duplicates()
            
            # Map maturities from NS data
            isin_maturity_map = ns_df.groupby('ISIN')['Maturity'].first().to_dict()
            bond_options['Maturity'] = bond_options['ISIN'].map(isin_maturity_map)
            bond_options['Maturity'] = pd.to_datetime(bond_options['Maturity'], errors='coerce')
            bond_options.sort_values('Maturity', inplace=True)
            
            # Labels for display
            bond_labels = {row["ISIN"]: row["SECURITY_NAME"] for _, row in bond_options.iterrows()}
            def format_bond_label(isin):
                maturity = bond_options.loc[bond_options['ISIN'] == isin, 'Maturity'].values
                if len(maturity) > 0 and pd.notnull(maturity[0]):
                    maturity_str = pd.to_datetime(maturity[0]).strftime('%Y-%m-%d')
                    return f"{bond_labels.get(isin, isin)} ({maturity_str})"
                else:
                    return f"{bond_labels.get(isin, isin)} (N/A)"
            
            # Multiselect for bonds
            selected_bonds = st.multiselect(
                "Select Bonds for Residual Analysis",
                options=bond_options['ISIN'].tolist(),
                format_func=format_bond_label,
                default=[]
            )
            
            if not selected_bonds:
                st.warning("Select at least one bond to display residuals.")
            else:
                # Filter NS data for selected bonds
                residuals_df = ns_df[ns_df['ISIN'].isin(selected_bonds)].copy()
                
                # Initialize figures
                fig_residuals = go.Figure()
                fig_velocity = go.Figure()
                
                # Plot each bond
                for isin in selected_bonds:
                    bond_data = residuals_df[residuals_df['ISIN'] == isin].sort_values('Date')
                    if not bond_data.empty:
                        # Residuals
                        fig_residuals.add_trace(go.Scatter(
                            x=bond_data['Date'],
                            y=bond_data['RESIDUAL_NS'],
                            mode='lines+markers',
                            name=bond_labels.get(isin, isin)
                        ))
                        # Velocity
                        fig_velocity.add_trace(go.Scatter(
                            x=bond_data['Date'],
                            y=bond_data['RESIDUAL_VELOCITY'],
                            mode='lines+markers',
                            name=bond_labels.get(isin, isin)
                        ))
                
                # Update layouts
                fig_residuals.update_layout(
                    title="Residuals Over Time",
                    xaxis_title="Date",
                    yaxis_title="Residual (bps)",
                    template="plotly_white",
                    height=500
                )
                
                fig_velocity.update_layout(
                    title="Residual Velocity Over Time",
                    xaxis_title="Date",
                    yaxis_title="Velocity (bps/day)",
                    template="plotly_white",
                    height=500
                )
                
                # Display charts
                st.plotly_chart(fig_residuals, use_container_width=True)
                st.plotly_chart(fig_velocity, use_container_width=True)


















<<<<<<< HEAD























=======
>>>>>>> 246b0bae

<|MERGE_RESOLUTION|>--- conflicted
+++ resolved
@@ -1,830 +1,779 @@
-st.write("THIS IS NEW CODE VERSION 999")
-
-
-import streamlit as st
-import pandas as pd
-import numpy as np
-import plotly.graph_objects as go
-import zipfile
-import shutil
-import hashlib
-import os
-from nelson_siegel_fn import plot_ns_animation, nelson_siegel
-from ai_explainer_utils import format_bond_diagnostics, generate_ai_explanation
-import ast
-import re
-from datetime import datetime
-import requests
-import zipfile
-
-
-<<<<<<< HEAD
-SUPABASE_URL = "https://lpxiwnvxqozkjlgfrbfh.supabase.co/storage/v1/object/public/celestial-signal/ns_curves2708.zip"
-LOCAL_ZIP = "ns_curves_20250827.zip"
-=======
-# ------------------------------
-# Utility functions
-# ------------------------------
-
-SUPABASE_URL = "https://lpxiwnvxqozkjlgfrbfh.supabase.co/storage/v1/object/public/celestial-signal/ns_curves2208.zip"
-LOCAL_ZIP = "ns_curves.zip"
->>>>>>> 246b0bae
-LOCAL_FOLDER = "ns_curves"
-
-def file_hash(filepath: str) -> str:
-    """Compute MD5 hash of a file"""
-    hasher = hashlib.md5()
-    with open(filepath, "rb") as f:
-        for chunk in iter(lambda: f.read(8192), b""):
-            hasher.update(chunk)
-    return hasher.hexdigest()
-
-
-def download_from_supabase(url: str = SUPABASE_URL, output: str = LOCAL_ZIP, force: bool = False) -> str:
-    """Download ns_curves.zip from Supabase, optionally forcing refresh."""
-    if force or not os.path.exists(output):
-        with st.spinner("Downloading NS curves data from Supabase..."):
-            with requests.get(url, stream=True) as r:
-                r.raise_for_status()
-                with open(output, "wb") as f:
-                    for chunk in r.iter_content(chunk_size=8192):
-                        f.write(chunk)
-    return output
-
-
-def unzip_ns_curves(zip_path: str = LOCAL_ZIP, folder: str = LOCAL_FOLDER, force: bool = False) -> tuple[str, str]:
-    """Unzip NS curves and return (folder, zip_hash)."""
-    zip_path = download_from_supabase(SUPABASE_URL, zip_path, force=force)
-    zip_hash = file_hash(zip_path)
-    prev_hash = st.session_state.get("ns_zip_hash")
-
-    if force or prev_hash != zip_hash or not os.path.exists(folder):
-        if os.path.exists(folder):
-            shutil.rmtree(folder)
-        with zipfile.ZipFile(zip_path, "r") as zip_ref:
-            zip_ref.extractall(folder)
-        st.session_state["ns_zip_hash"] = zip_hash
-
-    return folder, zip_hash
-
-
-
-@st.cache_data
-def load_full_ns_df(country_code: str, zip_hash: str) -> pd.DataFrame:
-    """Load all NS curves for a country. Cache invalidates if ZIP changes."""
-    folder, zip_hash = unzip_ns_curves(zip_path=LOCAL_ZIP, force=True)
-
-    if not os.path.exists(folder):
-        st.error(f"Data folder '{folder}' not found after unzip.")
-        return pd.DataFrame()
-
-    all_files = sorted([
-        f for f in os.listdir(folder)
-        if f.startswith(country_code) and f.endswith(".parquet")
-    ])
-
-    dfs = []
-    for f in all_files:
-        try:
-            df = pd.read_parquet(os.path.join(folder, f))
-            dfs.append(df)
-        except Exception as e:
-            st.warning(f"Error loading file {f}: {e}")
-            continue
-
-    if dfs:
-        ns_df = pd.concat(dfs, ignore_index=True)
-
-        # Ensure residuals column exists
-        if 'RESIDUAL' in ns_df.columns:
-            ns_df.rename(columns={'RESIDUAL': 'RESIDUAL_NS'}, inplace=True)
-        if 'RESIDUAL_NS' not in ns_df.columns:
-            ns_df['RESIDUAL_NS'] = np.nan
-
-        if "Date" in ns_df.columns:
-            ns_df["Date"] = pd.to_datetime(ns_df["Date"])
-            ns_df.sort_values("Date", inplace=True)
-
-        if "Country" in ns_df.columns:
-            print("Unique country codes in NS DF:", ns_df['Country'].unique())
-
-        return ns_df
-
-    st.warning(f"No parquet files found for country code '{country_code}' in folder '{folder}'.")
-    return pd.DataFrame()
-
-
-
-def load_ns_curve(country_code: str, date_str: str, zip_hash: str) -> pd.DataFrame | None:
-    """
-    Load NS curve for a single day from the full dataset.
-    Passing zip_hash ensures cache invalidation when ns_curves.zip changes.
-    """
-    df = load_full_ns_df(country_code, zip_hash=zip_hash)
-
-    if df is not None and not df.empty:
-        df = df[df["Date"] == date_str]
-        if not df.empty:
-            return df
-    
-    return None
-
-
-# Make page use full width
-st.set_page_config(layout="wide")
-
-# Inject CSS to remove container constraints for the tabs
-st.markdown("""
-    <style>
-    /* Target the main content block */
-    main .block-container {
-        padding-left: 0rem;
-        padding-right: 0rem;
-        max-width: 100% !important;
-    }
-    
-    /* Make tabs container full width */
-    div[role="tablist"] {
-        width: 100% !important;
-    }
-    </style>
-    """, unsafe_allow_html=True)
-
-
-tab1, tab2 = st.tabs(["Nelson-Siegel Curves", "Signal Dashboard"])
-
-
-with tab2:
-            
-    st.markdown("""
-    <style>
-        .metric-box {
-            background: white;
-            padding: 1.5rem;
-            border-radius: 8px;
-            border: 1px solid #e1e5e9;
-            text-align: center;
-        }
-        .metric-value {
-            font-size: 2.5rem;
-            font-weight: bold;
-            margin-bottom: 0.5rem;
-        }
-        .metric-label {
-            font-size: 0.9rem;
-            color: #666;
-            font-weight: 500;
-        }
-        .buy { color: #28a745; }          /* Strong Buy */
-        .sell { color: #dc3545; }         /* Strong Sell */
-        .mod-buy { color: #20c997; }      /* Moderate Buy */
-        .mod-sell { color: #e55353; }     /* Moderate Sell */
-        .watch-buy { color: #17a2b8; }    /* Weak Buy */
-        .watch-sell { color: #fd7e14; }   /* Weak Sell */
-        .no-action { color: #6c757d; }    /* No Action */
-    </style>
-    """, unsafe_allow_html=True)
-
-
-    @st.cache_data(ttl=300)
-    def load_data():
-        """Load data from CSV with caching"""
-        try:
-            csv_url = "https://lpxiwnvxqozkjlgfrbfh.supabase.co/storage/v1/object/public/celestial-signal/issuer_signals.csv"
-            df = pd.read_csv(csv_url)
-            return df
-        except Exception as e:
-            try:
-                df = pd.read_csv('issuer_signals.csv')
-                return df
-            except Exception as e2:
-                st.error(f"Error loading data: {e2}")
-                return pd.DataFrame()
-
-    def get_country_from_isin(isin):
-        """Extract country from ISIN code"""
-        country_map = {
-            'IT': '🇮🇹 Italy',
-            'ES': '🇪🇸 Spain',
-            'FR': '🇫🇷 France',
-            'DE': '🇩🇪 Germany',
-            'FI': '🇫🇮 Finland',
-            'EU': '🇪🇺 EU',
-            'AT': '🇦🇹 Austria',
-            'NL': '🇳🇱 Netherlands',
-            'BE': '🇧🇪 Belgium'
-        }
-        
-        return country_map.get(isin[:2], '🌍 Unknown')
-
-    # Load data
-    df = load_data()
-
-    if df.empty:
-        st.error("No data available")
-        st.stop()
-
-    # Add country column
-    df['Country'] = df['ISIN'].apply(get_country_from_isin)
-
-    # Title
-    st.title("Bond Analytics Dashboard")
-
-    # Get actual signal values from your data (case-sensitive and exact match)
-    actual_signals = df['SIGNAL'].unique()
-    
-    buy_count = len(df[df['SIGNAL'] == 'STRONG BUY'])
-    sell_count = len(df[df['SIGNAL'] == 'STRONG SELL'])
-    mod_buy_count = len(df[df['SIGNAL'] == 'MODERATE BUY'])
-    mod_sell_count = len(df[df['SIGNAL'] == 'MODERATE SELL'])
-    watch_buy_count = len(df[df['SIGNAL'] == 'WEAK BUY'])
-    watch_sell_count = len(df[df['SIGNAL'] == 'WEAK SELL'])
-    no_action_count = len(df[df['SIGNAL'] == 'NO ACTION'])
-
-    col1, col2, col3, col4, col5, col6, col7 = st.columns(7)
-    
-    with col1:
-        st.markdown(f"""
-        <div class="metric-box">
-            <div class="metric-value buy">{buy_count}</div>
-            <div class="metric-label">STRONG BUY</div>
-        </div>
-        """, unsafe_allow_html=True)
-    
-    with col2:
-        st.markdown(f"""
-        <div class="metric-box">
-            <div class="metric-value sell">{sell_count}</div>
-            <div class="metric-label">STRONG SELL</div>
-        </div>
-        """, unsafe_allow_html=True)
-    
-    with col3:
-        st.markdown(f"""
-        <div class="metric-box">
-            <div class="metric-value mod-buy">{mod_buy_count}</div>
-            <div class="metric-label">MODERATE BUY</div>
-        </div>
-        """, unsafe_allow_html=True)
-    
-    with col4:
-        st.markdown(f"""
-        <div class="metric-box">
-            <div class="metric-value mod-sell">{mod_sell_count}</div>
-            <div class="metric-label">MODERATE SELL</div>
-        </div>
-        """, unsafe_allow_html=True)
-    
-    with col5:
-        st.markdown(f"""
-        <div class="metric-box">
-            <div class="metric-value watch-buy">{watch_buy_count}</div>
-            <div class="metric-label">WEAK BUY</div>
-        </div>
-        """, unsafe_allow_html=True)
-    
-    with col6:
-        st.markdown(f"""
-        <div class="metric-box">
-            <div class="metric-value watch-sell">{watch_sell_count}</div>
-            <div class="metric-label">WEAK SELL</div>
-        </div>
-        """, unsafe_allow_html=True)
-    
-    with col7:
-        st.markdown(f"""
-        <div class="metric-box">
-            <div class="metric-value no-action">{no_action_count}</div>
-            <div class="metric-label">NO ACTION</div>
-        </div>
-        """, unsafe_allow_html=True)
-
-    st.markdown("---")
-
-    # Horizontal filters
-    col1, col2, col3 = st.columns([2, 2, 3])
-
-    with col1:
-        selected_countries = st.multiselect(
-            "Countries",
-            options=list(df['Country'].unique()),
-            default=list(df['Country'].unique())
-        )
-
-    with col2:
-        # Get actual signal options from your data
-        fixed_signal_options = [
-            'STRONG BUY', 'STRONG SELL',
-            'MODERATE BUY', 'MODERATE SELL',
-            'WEAK BUY', 'WEAK SELL',
-            'NO ACTION'
-        ]
-        default_signals = [sig for sig in fixed_signal_options if sig != 'NO ACTION']
-        
-        selected_signals = st.multiselect(
-            "Signals",
-            options=fixed_signal_options,
-            default=default_signals
-        )
-
-    with col3:
-        search_term = st.text_input("Search ISIN or Security Name", placeholder="Type to search...")        
-
-    # Apply filters
-    filtered_df = df.copy()
-
-    if selected_countries:
-        filtered_df = filtered_df[filtered_df['Country'].isin(selected_countries)]
-
-    if selected_signals:
-        filtered_df = filtered_df[filtered_df['SIGNAL'].isin(selected_signals)]
-
-    if search_term:
-        mask = (
-            filtered_df['ISIN'].str.contains(search_term.upper(), na=False) |
-            filtered_df['SECURITY_NAME'].str.contains(search_term.upper(), na=False)
-        )
-        filtered_df = filtered_df[mask]
-
-    st.markdown("---")
-
-    st.subheader(f"Bond Data ({len(filtered_df)} bonds)")
-
-    if not filtered_df.empty:
-        # Columns to display
-        cols_to_display = [
-            'SECURITY_NAME', 'RESIDUAL_NS', 'SIGNAL',
-            'Z_Residual_Score', 'Volatility_Score', 'Market_Stress_Score',
-            'Cluster_Score', 'Regression_Score', 'COMPOSITE_SCORE',
-            'Top_Features', 'Top_Feature_Effects_Pct'
-        ]
-    
-        # Keep only existing columns
-        existing_cols = [col for col in cols_to_display if col in filtered_df.columns]
-        display_df = filtered_df[existing_cols].copy()
-    
-        # Rename columns
-        display_df.rename(columns={
-            'RESIDUAL_NS': 'Residual',
-            'Volatility_Score': 'Stability_Score'
-        }, inplace=True)
-    
-        # Convert numeric columns
-        numeric_cols = ['Residual', 'Z_Residual_Score', 'Stability_Score',
-                        'Market_Stress_Score', 'Cluster_Score', 'Regression_Score', 'COMPOSITE_SCORE']
-        for col in numeric_cols:
-            if col in display_df.columns:
-                display_df[col] = pd.to_numeric(display_df[col], errors='coerce')
-    
-        # Extract maturity as datetime for sorting
-        def extract_maturity_dt(name):
-            if isinstance(name, str):
-                match = re.search(r'(\d{2}/\d{2}/\d{2,4})$', name)
-                if match:
-                    date_str = match.group(1)
-                    for fmt in ("%m/%d/%y", "%m/%d/%Y"):
-                        try:
-                            return datetime.strptime(date_str, fmt)
-                        except ValueError:
-                            continue
-            return pd.NaT
-    
-        display_df['Maturity'] = display_df['SECURITY_NAME'].apply(extract_maturity_dt)
-    
-        # Create display column (optional format, still sortable)
-        display_df['Maturity'] = display_df['Maturity'].dt.strftime("%Y-%m-%d")
-        display_df['Maturity'] = display_df['Maturity'].fillna("N/A")
-    
-        # Reorder columns
-        cols_order = ['SECURITY_NAME', 'Maturity'] + [c for c in display_df.columns if c not in ['SECURITY_NAME', 'Maturity']]
-        display_df = display_df[cols_order]
-    
-        # Combine Top_Features + Top_Feature_Effects_Pct
-        FEATURE_NAME_MAP = {
-            "Cpn": "Coupon",
-            "YAS_RISK": "DV01",
-            "AMT_OUTSTANDING": "Amount Outstanding",
-            "Issue_Age": "Issue Age",
-            "REL_SPRD_STD": "Liquidity",
-            "GREEN_BOND_LOAN_INDICATOR": "Green Bond"
-        }
-    
-        if 'Top_Features' in display_df.columns and 'Top_Feature_Effects_Pct' in display_df.columns:
-            def combine_features(feats, pct):
-                try:
-                    feats_list = ast.literal_eval(feats) if isinstance(feats, str) else []
-                    feats_list = [FEATURE_NAME_MAP.get(f, f) for f in feats_list]
-                    pct_list = [int(round(float(v))) for v in pct.replace('[','').replace(']','').split()] if isinstance(pct, str) else []
-                    combined = [f"{f} ({p}%)" for f, p in zip(feats_list, pct_list)]
-                    return ', '.join(combined) if combined else 'N/A'
-                except:
-                    return 'N/A'
-    
-            display_df['Top_Features'] = display_df.apply(
-                lambda row: combine_features(row['Top_Features'], row['Top_Feature_Effects_Pct']),
-                axis=1
-            )
-            display_df.drop(columns=['Top_Feature_Effects_Pct'], inplace=True)
-
-        
-        # Column config for tooltips + formatting
-        HELP_TEXTS = {
-            "Residual": "Residual mispricing (bps off curve)",
-            "Z_Residual_Score": "Z-score of residual. |Z| > 1.5 may indicate opportunities.",
-            "Stability_Score": "Inverse volatility. Higher = more stable pricing. Lower = riskier.",
-            "Market_Stress_Score": "Market stress factor. High = bond more exposed to stress.",
-            "Cluster_Score": "Deviation from peer cluster (bps). Absolute > 1.5, likely to mean-revert",
-            "Regression_Score": "Model-explained mispricing. Absolute > 1.5, strong signal; likely to mean-revert.",
-            "COMPOSITE_SCORE": "Overall mispricing score. Absolute > 1.5 = stronger trade signal.",
-            "Top_Features": "Most important drivers of mispricing. % shows relative impact."
-        }
-        
-        column_config = {}
-        for col in display_df.columns:
-            label = col.replace('_', ' ')
-            if col in numeric_cols and pd.api.types.is_numeric_dtype(display_df[col]):
-                column_config[col] = st.column_config.NumberColumn(label, format="%.2f", help=HELP_TEXTS.get(col))
-            else:
-                column_config[col] = st.column_config.TextColumn(label, help=HELP_TEXTS.get(col))
-    
-        # Show the table
-        st.dataframe(display_df, column_config=column_config)
-        
-            
-
-        # Download button
-        col1, col2, col3 = st.columns([1, 1, 4])
-    
-        with col1:
-            csv = filtered_df.to_csv(index=False)
-            st.download_button(
-                "Download CSV",
-                csv,
-                f"bonds_{pd.Timestamp.now().strftime('%Y%m%d_%H%M')}.csv",
-                "text/csv"
-            )
-    
-        with col2:
-            if st.button("Refresh Data"):
-                st.cache_data.clear()
-                st.rerun()
-
-with tab1:
-    st.set_page_config(
-        page_title="The Curves",
-        layout="wide"
-    )
-    
-    # Choose subtab inside Tab 1
-    subtab = st.radio(
-        "Select View",
-        ("Single Day Curve", "Animated Curves", "Residuals Analysis")
-    )
-
-    country_option = st.selectbox(
-        "Select Country",
-        options=['Italy 🇮🇹', 'Spain 🇪🇸', 'France 🇫🇷', 'Germany 🇩🇪', 'Finland 🇫🇮', 'EU 🇪🇺', 'Austria 🇦🇹', 'Netherlands 🇳🇱', 'Belgium 🇧🇪']
-    )
-
-    country_code_map = {
-        'Italy 🇮🇹': 'BTPS',
-        'Spain 🇪🇸': 'SPGB',
-        'France 🇫🇷': 'FRTR',
-        'Germany 🇩🇪': 'BUNDS',
-        'Finland 🇫🇮': 'RFGB',
-        'EU 🇪🇺': 'EU',
-        'Austria 🇦🇹': 'RAGB',
-        'Netherlands 🇳🇱': 'NETHER',
-        'Belgium 🇧🇪': 'BGB'
-    }
-
-    selected_country = country_code_map[country_option]
-
-    # Ensure local zip exists (download from Supabase if missing)
-    zip_path = download_from_supabase()
-    zip_hash = file_hash(zip_path)
-
-    selected_country = country_code_map[country_option]
-
-
-    # Compute zip hash for cache invalidation
-    zip_hash = file_hash(zip_path)
-    
-    if subtab == "Single Day Curve":
-        final_signal_df = pd.read_csv("today_all_signals.csv")
-        available_dates = pd.to_datetime(final_signal_df['Date'].unique())
-        default_date = available_dates.max()  # most recent date
-        
-        date_input = st.date_input("Select Date", value=default_date)
-        date_str = date_input.strftime("%Y-%m-%d")
-        
-        ns_df = load_ns_curve(selected_country, date_str, zip_hash=zip_hash)
-    
-        if ns_df is not None and not ns_df.empty:
-            ns_df['Maturity'] = pd.to_datetime(ns_df['Maturity'])
-            curve_date = pd.to_datetime(date_input)
-            ns_df['YearsToMaturity'] = (ns_df['Maturity'] - curve_date).dt.days / 365.25
-    
-            # Load signals
-            final_signal_df = pd.read_csv("today_all_signals.csv")
-            # Merge signals into ns_df
-            ns_df = ns_df.merge(
-                final_signal_df[['ISIN', 'SIGNAL']],
-                on='ISIN',
-                how='left'
-            )
-            
-            # Normalize SIGNAL column
-            ns_df['SIGNAL'] = ns_df['SIGNAL'].str.strip().str.lower()
-            
-            # Map signals to colors
-            signal_color_map = {
-                'strong buy': 'green',
-                'moderate buy': 'lightgreen',
-                'weak buy': 'black',
-                'strong sell': 'red',
-                'moderate sell': 'orange',
-                'weak sell': 'black'
-            }
-            ns_df['Signal_Color'] = ns_df['SIGNAL'].map(signal_color_map).fillna('black')
-    
-            fig = go.Figure()
-    
-            # Only include these in legend
-            legend_signals = ['strong buy', 'moderate buy', 'strong sell', 'moderate sell']
-            
-            for signal, df_subset in ns_df.groupby('SIGNAL'):
-                if not df_subset.empty:
-                    color = df_subset['Signal_Color'].iloc[0]
-                    
-                    fig.add_trace(go.Scatter(
-                        x=df_subset['YearsToMaturity'],
-                        y=df_subset['Z_SPRD_VAL'],
-                        mode='markers',
-                        name=signal.title() if signal in legend_signals else None,
-                        marker=dict(size=6,
-                                    color=color,
-                                    symbol='circle'),
-                        text=df_subset['SECURITY_NAME'],
-                        customdata=np.stack((
-                            df_subset['ISIN'],
-                            df_subset['Date'].astype(str),
-                            df_subset.get('RESIDUAL_NS', np.zeros(len(df_subset)))
-                        ), axis=-1),
-                        hovertemplate=(
-                            'Years to Maturity: %{x:.2f}<br>'
-                            'Z-Spread: %{y:.1f}bps<br>'
-                            'Residual: %{customdata[2]:.2f}bps<br>'
-                            'Signal: ' + (signal.title() if signal else "None") + '<br>'
-                            '%{text}<extra></extra>'
-                        ),
-                        showlegend=(signal in legend_signals)
-                    ))
-    
-            # Add Nelson-Siegel fit line if available
-            if 'NS_PARAMS' in ns_df.columns:
-                try:
-                    ns_params_raw = ns_df['NS_PARAMS'].iloc[0]
-                    if isinstance(ns_params_raw, str):
-                        import ast
-                        ns_params = ast.literal_eval(ns_params_raw)
-                    else:
-                        ns_params = ns_params_raw
-    
-                    maturity_range = np.linspace(ns_df['YearsToMaturity'].min(), ns_df['YearsToMaturity'].max(), 100)
-                    ns_curve = nelson_siegel(maturity_range, *ns_params)
-    
-                    fig.add_trace(go.Scatter(
-                        x=maturity_range,
-                        y=ns_curve,
-                        mode='lines',
-                        name='Nelson-Siegel Fit',
-                        line=dict(color='deepskyblue', width=3)
-                    ))
-                except Exception as e:
-                    st.error(f"Error plotting Nelson-Siegel curve: {e}")
-    
-            fig.update_layout(
-                title=f"Nelson-Siegel Curve for {selected_country} on {date_str}",
-                xaxis_title="Years to Maturity",
-                yaxis_title="Z-Spread (bps)",
-                height=700,
-                showlegend=True,
-                template="plotly_white"
-            )
-    
-            col1, col2 = st.columns([3, 2])
-            with col1:
-                st.plotly_chart(fig, use_container_width=True)
-    
-            # AI explanation panel
-            with col2:
-                bond_options = final_signal_df[['ISIN', 'SECURITY_NAME']].drop_duplicates().sort_values('SECURITY_NAME')
-                bond_labels = {row["ISIN"]: row["SECURITY_NAME"] for _, row in bond_options.iterrows()}
-    
-                # Single selectbox without search input
-                selected_isin = st.selectbox(
-                    "Select Bond for AI Explanation",
-                    options=bond_options['ISIN'].tolist(),
-                    format_func=lambda isin: bond_labels.get(isin, isin),
-                    key="bond_selector"
-                )
-    
-                selected_name = bond_labels[selected_isin]
-                st.write(f"Selected Bond: {selected_name} (ISIN: {selected_isin})")
-    
-                selected_bond_history = final_signal_df[final_signal_df["ISIN"] == selected_isin]
-    
-                if st.button("Explain this bond"):
-                    diagnostics = format_bond_diagnostics(selected_bond_history)
-                    explanation = generate_ai_explanation(diagnostics)
-                    st.markdown(f"### AI Explanation for {selected_name}")
-                    st.write(explanation)
-    
-        else:
-            st.warning("No Nelson-Siegel data available for this date.")
-
-    elif subtab == "Animated Curves":
-        ns_df = load_full_ns_df(selected_country, zip_hash=zip_hash)
-        if ns_df is not None and not ns_df.empty:
-            final_signal_df = pd.read_csv("today_all_signals.csv")
-            country_isins = ns_df['ISIN'].unique()
-            bond_options = final_signal_df[final_signal_df['ISIN'].isin(country_isins)][['ISIN', 'SECURITY_NAME']].drop_duplicates()
-    
-            isin_maturity_map = ns_df.groupby('ISIN')['Maturity'].first().to_dict()
-            bond_options['Maturity'] = bond_options['ISIN'].map(isin_maturity_map)
-            bond_options['Maturity'] = pd.to_datetime(bond_options['Maturity'], errors='coerce')
-            bond_options.sort_values('Maturity', inplace=True)
-    
-            bond_labels = {row["ISIN"]: row["SECURITY_NAME"] for _, row in bond_options.iterrows()}
-    
-            def format_bond_label(isin):
-                maturity = bond_options.loc[bond_options['ISIN'] == isin, 'Maturity'].values
-                if len(maturity) > 0 and pd.notnull(maturity[0]):
-                    maturity_str = pd.to_datetime(maturity[0]).strftime('%Y-%m-%d')
-                    return f"{bond_labels.get(isin, isin)} ({maturity_str})"
-                else:
-                    return f"{bond_labels.get(isin, isin)} (N/A)"
-
-    
-            # Multiselect directly with all bonds (no search box)
-            selected_animation_bonds = st.multiselect(
-                "Select Bonds to Display in Animation",
-                options=bond_options['ISIN'].tolist(),
-                format_func=format_bond_label,
-                default=[],
-                key="animation_bond_selector"
-            )
-    
-            if st.button(f"Select All {country_option} Bonds"):
-                selected_animation_bonds = bond_options['ISIN'].tolist()
-    
-            if not selected_animation_bonds:
-                st.warning("Select at least one bond to display in the animation.")
-            else:
-                ns_df_filtered = ns_df[ns_df['ISIN'].isin(selected_animation_bonds)].copy()
-                ns_df_filtered = ns_df_filtered.merge(final_signal_df[['ISIN', 'SIGNAL']], on='ISIN', how='left')
-    
-                fig = plot_ns_animation(
-                    ns_df_filtered,
-                    issuer_label=selected_country,
-                    highlight_isins=selected_animation_bonds
-                )
-                st.plotly_chart(fig, use_container_width=True)
-        else:
-            st.warning("No Nelson-Siegel data available for the selected country.")
-
-
-
-    elif subtab == "Residuals Analysis":
-        # Load full NS dataset
-        ns_df = load_full_ns_df(selected_country, zip_hash=zip_hash)
-
-        ns_df['RESIDUAL_VELOCITY'] = ns_df.groupby('ISIN')['RESIDUAL_NS'].transform(lambda x: x.diff())
-
-        if ns_df is not None and not ns_df.empty:
-            # Ensure Date is datetime
-            ns_df['Date'] = pd.to_datetime(ns_df['Date']).dt.normalize()
-            
-            # Filter bonds available in NS data
-            country_isins = ns_df['ISIN'].unique()
-            bond_options = ns_df[ns_df['ISIN'].isin(country_isins)][['ISIN', 'SECURITY_NAME']].drop_duplicates()
-            
-            # Map maturities from NS data
-            isin_maturity_map = ns_df.groupby('ISIN')['Maturity'].first().to_dict()
-            bond_options['Maturity'] = bond_options['ISIN'].map(isin_maturity_map)
-            bond_options['Maturity'] = pd.to_datetime(bond_options['Maturity'], errors='coerce')
-            bond_options.sort_values('Maturity', inplace=True)
-            
-            # Labels for display
-            bond_labels = {row["ISIN"]: row["SECURITY_NAME"] for _, row in bond_options.iterrows()}
-            def format_bond_label(isin):
-                maturity = bond_options.loc[bond_options['ISIN'] == isin, 'Maturity'].values
-                if len(maturity) > 0 and pd.notnull(maturity[0]):
-                    maturity_str = pd.to_datetime(maturity[0]).strftime('%Y-%m-%d')
-                    return f"{bond_labels.get(isin, isin)} ({maturity_str})"
-                else:
-                    return f"{bond_labels.get(isin, isin)} (N/A)"
-            
-            # Multiselect for bonds
-            selected_bonds = st.multiselect(
-                "Select Bonds for Residual Analysis",
-                options=bond_options['ISIN'].tolist(),
-                format_func=format_bond_label,
-                default=[]
-            )
-            
-            if not selected_bonds:
-                st.warning("Select at least one bond to display residuals.")
-            else:
-                # Filter NS data for selected bonds
-                residuals_df = ns_df[ns_df['ISIN'].isin(selected_bonds)].copy()
-                
-                # Initialize figures
-                fig_residuals = go.Figure()
-                fig_velocity = go.Figure()
-                
-                # Plot each bond
-                for isin in selected_bonds:
-                    bond_data = residuals_df[residuals_df['ISIN'] == isin].sort_values('Date')
-                    if not bond_data.empty:
-                        # Residuals
-                        fig_residuals.add_trace(go.Scatter(
-                            x=bond_data['Date'],
-                            y=bond_data['RESIDUAL_NS'],
-                            mode='lines+markers',
-                            name=bond_labels.get(isin, isin)
-                        ))
-                        # Velocity
-                        fig_velocity.add_trace(go.Scatter(
-                            x=bond_data['Date'],
-                            y=bond_data['RESIDUAL_VELOCITY'],
-                            mode='lines+markers',
-                            name=bond_labels.get(isin, isin)
-                        ))
-                
-                # Update layouts
-                fig_residuals.update_layout(
-                    title="Residuals Over Time",
-                    xaxis_title="Date",
-                    yaxis_title="Residual (bps)",
-                    template="plotly_white",
-                    height=500
-                )
-                
-                fig_velocity.update_layout(
-                    title="Residual Velocity Over Time",
-                    xaxis_title="Date",
-                    yaxis_title="Velocity (bps/day)",
-                    template="plotly_white",
-                    height=500
-                )
-                
-                # Display charts
-                st.plotly_chart(fig_residuals, use_container_width=True)
-                st.plotly_chart(fig_velocity, use_container_width=True)
-
-
-
-
-
-
-
-
-
-
-
-
-
-
-
-
-
-
-<<<<<<< HEAD
-
-
-
-
-
-
-
-
-
-
-
-
-
-
-
-
-
-
-
-
-
-
-
-=======
->>>>>>> 246b0bae
-
+st.write("THIS IS NEW CODE VERSION 999")
+
+
+import streamlit as st
+import pandas as pd
+import numpy as np
+import plotly.graph_objects as go
+import zipfile
+import shutil
+import hashlib
+import os
+from nelson_siegel_fn import plot_ns_animation, nelson_siegel
+from ai_explainer_utils import format_bond_diagnostics, generate_ai_explanation
+import ast
+import re
+from datetime import datetime
+import requests
+import zipfile
+
+
+LOCAL_FOLDER = "ns_curves"
+
+def file_hash(filepath: str) -> str:
+    """Compute MD5 hash of a file"""
+    hasher = hashlib.md5()
+    with open(filepath, "rb") as f:
+        for chunk in iter(lambda: f.read(8192), b""):
+            hasher.update(chunk)
+    return hasher.hexdigest()
+
+
+def download_from_supabase(url: str = SUPABASE_URL, output: str = LOCAL_ZIP, force: bool = False) -> str:
+    """Download ns_curves.zip from Supabase, optionally forcing refresh."""
+    if force or not os.path.exists(output):
+        with st.spinner("Downloading NS curves data from Supabase..."):
+            with requests.get(url, stream=True) as r:
+                r.raise_for_status()
+                with open(output, "wb") as f:
+                    for chunk in r.iter_content(chunk_size=8192):
+                        f.write(chunk)
+    return output
+
+
+def unzip_ns_curves(zip_path: str = LOCAL_ZIP, folder: str = LOCAL_FOLDER, force: bool = False) -> tuple[str, str]:
+    """Unzip NS curves and return (folder, zip_hash)."""
+    zip_path = download_from_supabase(SUPABASE_URL, zip_path, force=force)
+    zip_hash = file_hash(zip_path)
+    prev_hash = st.session_state.get("ns_zip_hash")
+
+    if force or prev_hash != zip_hash or not os.path.exists(folder):
+        if os.path.exists(folder):
+            shutil.rmtree(folder)
+        with zipfile.ZipFile(zip_path, "r") as zip_ref:
+            zip_ref.extractall(folder)
+        st.session_state["ns_zip_hash"] = zip_hash
+
+    return folder, zip_hash
+
+
+
+@st.cache_data
+def load_full_ns_df(country_code: str, zip_hash: str) -> pd.DataFrame:
+    """Load all NS curves for a country. Cache invalidates if ZIP changes."""
+    folder, zip_hash = unzip_ns_curves(zip_path=LOCAL_ZIP, force=True)
+
+    if not os.path.exists(folder):
+        st.error(f"Data folder '{folder}' not found after unzip.")
+        return pd.DataFrame()
+
+    all_files = sorted([
+        f for f in os.listdir(folder)
+        if f.startswith(country_code) and f.endswith(".parquet")
+    ])
+
+    dfs = []
+    for f in all_files:
+        try:
+            df = pd.read_parquet(os.path.join(folder, f))
+            dfs.append(df)
+        except Exception as e:
+            st.warning(f"Error loading file {f}: {e}")
+            continue
+
+    if dfs:
+        ns_df = pd.concat(dfs, ignore_index=True)
+
+        # Ensure residuals column exists
+        if 'RESIDUAL' in ns_df.columns:
+            ns_df.rename(columns={'RESIDUAL': 'RESIDUAL_NS'}, inplace=True)
+        if 'RESIDUAL_NS' not in ns_df.columns:
+            ns_df['RESIDUAL_NS'] = np.nan
+
+        if "Date" in ns_df.columns:
+            ns_df["Date"] = pd.to_datetime(ns_df["Date"])
+            ns_df.sort_values("Date", inplace=True)
+
+        if "Country" in ns_df.columns:
+            print("Unique country codes in NS DF:", ns_df['Country'].unique())
+
+        return ns_df
+
+    st.warning(f"No parquet files found for country code '{country_code}' in folder '{folder}'.")
+    return pd.DataFrame()
+
+
+
+def load_ns_curve(country_code: str, date_str: str, zip_hash: str) -> pd.DataFrame | None:
+    """
+    Load NS curve for a single day from the full dataset.
+    Passing zip_hash ensures cache invalidation when ns_curves.zip changes.
+    """
+    df = load_full_ns_df(country_code, zip_hash=zip_hash)
+
+    if df is not None and not df.empty:
+        df = df[df["Date"] == date_str]
+        if not df.empty:
+            return df
+    
+    return None
+
+
+# Make page use full width
+st.set_page_config(layout="wide")
+
+# Inject CSS to remove container constraints for the tabs
+st.markdown("""
+    <style>
+    /* Target the main content block */
+    main .block-container {
+        padding-left: 0rem;
+        padding-right: 0rem;
+        max-width: 100% !important;
+    }
+    
+    /* Make tabs container full width */
+    div[role="tablist"] {
+        width: 100% !important;
+    }
+    </style>
+    """, unsafe_allow_html=True)
+
+
+tab1, tab2 = st.tabs(["Nelson-Siegel Curves", "Signal Dashboard"])
+
+
+with tab2:
+            
+    st.markdown("""
+    <style>
+        .metric-box {
+            background: white;
+            padding: 1.5rem;
+            border-radius: 8px;
+            border: 1px solid #e1e5e9;
+            text-align: center;
+        }
+        .metric-value {
+            font-size: 2.5rem;
+            font-weight: bold;
+            margin-bottom: 0.5rem;
+        }
+        .metric-label {
+            font-size: 0.9rem;
+            color: #666;
+            font-weight: 500;
+        }
+        .buy { color: #28a745; }          /* Strong Buy */
+        .sell { color: #dc3545; }         /* Strong Sell */
+        .mod-buy { color: #20c997; }      /* Moderate Buy */
+        .mod-sell { color: #e55353; }     /* Moderate Sell */
+        .watch-buy { color: #17a2b8; }    /* Weak Buy */
+        .watch-sell { color: #fd7e14; }   /* Weak Sell */
+        .no-action { color: #6c757d; }    /* No Action */
+    </style>
+    """, unsafe_allow_html=True)
+
+
+    @st.cache_data(ttl=300)
+    def load_data():
+        """Load data from CSV with caching"""
+        try:
+            csv_url = "https://lpxiwnvxqozkjlgfrbfh.supabase.co/storage/v1/object/public/celestial-signal/issuer_signals.csv"
+            df = pd.read_csv(csv_url)
+            return df
+        except Exception as e:
+            try:
+                df = pd.read_csv('issuer_signals.csv')
+                return df
+            except Exception as e2:
+                st.error(f"Error loading data: {e2}")
+                return pd.DataFrame()
+
+    def get_country_from_isin(isin):
+        """Extract country from ISIN code"""
+        country_map = {
+            'IT': '🇮🇹 Italy',
+            'ES': '🇪🇸 Spain',
+            'FR': '🇫🇷 France',
+            'DE': '🇩🇪 Germany',
+            'FI': '🇫🇮 Finland',
+            'EU': '🇪🇺 EU',
+            'AT': '🇦🇹 Austria',
+            'NL': '🇳🇱 Netherlands',
+            'BE': '🇧🇪 Belgium'
+        }
+        
+        return country_map.get(isin[:2], '🌍 Unknown')
+
+    # Load data
+    df = load_data()
+
+    if df.empty:
+        st.error("No data available")
+        st.stop()
+
+    # Add country column
+    df['Country'] = df['ISIN'].apply(get_country_from_isin)
+
+    # Title
+    st.title("Bond Analytics Dashboard")
+
+    # Get actual signal values from your data (case-sensitive and exact match)
+    actual_signals = df['SIGNAL'].unique()
+    
+    buy_count = len(df[df['SIGNAL'] == 'STRONG BUY'])
+    sell_count = len(df[df['SIGNAL'] == 'STRONG SELL'])
+    mod_buy_count = len(df[df['SIGNAL'] == 'MODERATE BUY'])
+    mod_sell_count = len(df[df['SIGNAL'] == 'MODERATE SELL'])
+    watch_buy_count = len(df[df['SIGNAL'] == 'WEAK BUY'])
+    watch_sell_count = len(df[df['SIGNAL'] == 'WEAK SELL'])
+    no_action_count = len(df[df['SIGNAL'] == 'NO ACTION'])
+
+    col1, col2, col3, col4, col5, col6, col7 = st.columns(7)
+    
+    with col1:
+        st.markdown(f"""
+        <div class="metric-box">
+            <div class="metric-value buy">{buy_count}</div>
+            <div class="metric-label">STRONG BUY</div>
+        </div>
+        """, unsafe_allow_html=True)
+    
+    with col2:
+        st.markdown(f"""
+        <div class="metric-box">
+            <div class="metric-value sell">{sell_count}</div>
+            <div class="metric-label">STRONG SELL</div>
+        </div>
+        """, unsafe_allow_html=True)
+    
+    with col3:
+        st.markdown(f"""
+        <div class="metric-box">
+            <div class="metric-value mod-buy">{mod_buy_count}</div>
+            <div class="metric-label">MODERATE BUY</div>
+        </div>
+        """, unsafe_allow_html=True)
+    
+    with col4:
+        st.markdown(f"""
+        <div class="metric-box">
+            <div class="metric-value mod-sell">{mod_sell_count}</div>
+            <div class="metric-label">MODERATE SELL</div>
+        </div>
+        """, unsafe_allow_html=True)
+    
+    with col5:
+        st.markdown(f"""
+        <div class="metric-box">
+            <div class="metric-value watch-buy">{watch_buy_count}</div>
+            <div class="metric-label">WEAK BUY</div>
+        </div>
+        """, unsafe_allow_html=True)
+    
+    with col6:
+        st.markdown(f"""
+        <div class="metric-box">
+            <div class="metric-value watch-sell">{watch_sell_count}</div>
+            <div class="metric-label">WEAK SELL</div>
+        </div>
+        """, unsafe_allow_html=True)
+    
+    with col7:
+        st.markdown(f"""
+        <div class="metric-box">
+            <div class="metric-value no-action">{no_action_count}</div>
+            <div class="metric-label">NO ACTION</div>
+        </div>
+        """, unsafe_allow_html=True)
+
+    st.markdown("---")
+
+    # Horizontal filters
+    col1, col2, col3 = st.columns([2, 2, 3])
+
+    with col1:
+        selected_countries = st.multiselect(
+            "Countries",
+            options=list(df['Country'].unique()),
+            default=list(df['Country'].unique())
+        )
+
+    with col2:
+        # Get actual signal options from your data
+        fixed_signal_options = [
+            'STRONG BUY', 'STRONG SELL',
+            'MODERATE BUY', 'MODERATE SELL',
+            'WEAK BUY', 'WEAK SELL',
+            'NO ACTION'
+        ]
+        default_signals = [sig for sig in fixed_signal_options if sig != 'NO ACTION']
+        
+        selected_signals = st.multiselect(
+            "Signals",
+            options=fixed_signal_options,
+            default=default_signals
+        )
+
+    with col3:
+        search_term = st.text_input("Search ISIN or Security Name", placeholder="Type to search...")        
+
+    # Apply filters
+    filtered_df = df.copy()
+
+    if selected_countries:
+        filtered_df = filtered_df[filtered_df['Country'].isin(selected_countries)]
+
+    if selected_signals:
+        filtered_df = filtered_df[filtered_df['SIGNAL'].isin(selected_signals)]
+
+    if search_term:
+        mask = (
+            filtered_df['ISIN'].str.contains(search_term.upper(), na=False) |
+            filtered_df['SECURITY_NAME'].str.contains(search_term.upper(), na=False)
+        )
+        filtered_df = filtered_df[mask]
+
+    st.markdown("---")
+
+    st.subheader(f"Bond Data ({len(filtered_df)} bonds)")
+
+    if not filtered_df.empty:
+        # Columns to display
+        cols_to_display = [
+            'SECURITY_NAME', 'RESIDUAL_NS', 'SIGNAL',
+            'Z_Residual_Score', 'Volatility_Score', 'Market_Stress_Score',
+            'Cluster_Score', 'Regression_Score', 'COMPOSITE_SCORE',
+            'Top_Features', 'Top_Feature_Effects_Pct'
+        ]
+    
+        # Keep only existing columns
+        existing_cols = [col for col in cols_to_display if col in filtered_df.columns]
+        display_df = filtered_df[existing_cols].copy()
+    
+        # Rename columns
+        display_df.rename(columns={
+            'RESIDUAL_NS': 'Residual',
+            'Volatility_Score': 'Stability_Score'
+        }, inplace=True)
+    
+        # Convert numeric columns
+        numeric_cols = ['Residual', 'Z_Residual_Score', 'Stability_Score',
+                        'Market_Stress_Score', 'Cluster_Score', 'Regression_Score', 'COMPOSITE_SCORE']
+        for col in numeric_cols:
+            if col in display_df.columns:
+                display_df[col] = pd.to_numeric(display_df[col], errors='coerce')
+    
+        # Extract maturity as datetime for sorting
+        def extract_maturity_dt(name):
+            if isinstance(name, str):
+                match = re.search(r'(\d{2}/\d{2}/\d{2,4})$', name)
+                if match:
+                    date_str = match.group(1)
+                    for fmt in ("%m/%d/%y", "%m/%d/%Y"):
+                        try:
+                            return datetime.strptime(date_str, fmt)
+                        except ValueError:
+                            continue
+            return pd.NaT
+    
+        display_df['Maturity'] = display_df['SECURITY_NAME'].apply(extract_maturity_dt)
+    
+        # Create display column (optional format, still sortable)
+        display_df['Maturity'] = display_df['Maturity'].dt.strftime("%Y-%m-%d")
+        display_df['Maturity'] = display_df['Maturity'].fillna("N/A")
+    
+        # Reorder columns
+        cols_order = ['SECURITY_NAME', 'Maturity'] + [c for c in display_df.columns if c not in ['SECURITY_NAME', 'Maturity']]
+        display_df = display_df[cols_order]
+    
+        # Combine Top_Features + Top_Feature_Effects_Pct
+        FEATURE_NAME_MAP = {
+            "Cpn": "Coupon",
+            "YAS_RISK": "DV01",
+            "AMT_OUTSTANDING": "Amount Outstanding",
+            "Issue_Age": "Issue Age",
+            "REL_SPRD_STD": "Liquidity",
+            "GREEN_BOND_LOAN_INDICATOR": "Green Bond"
+        }
+    
+        if 'Top_Features' in display_df.columns and 'Top_Feature_Effects_Pct' in display_df.columns:
+            def combine_features(feats, pct):
+                try:
+                    feats_list = ast.literal_eval(feats) if isinstance(feats, str) else []
+                    feats_list = [FEATURE_NAME_MAP.get(f, f) for f in feats_list]
+                    pct_list = [int(round(float(v))) for v in pct.replace('[','').replace(']','').split()] if isinstance(pct, str) else []
+                    combined = [f"{f} ({p}%)" for f, p in zip(feats_list, pct_list)]
+                    return ', '.join(combined) if combined else 'N/A'
+                except:
+                    return 'N/A'
+    
+            display_df['Top_Features'] = display_df.apply(
+                lambda row: combine_features(row['Top_Features'], row['Top_Feature_Effects_Pct']),
+                axis=1
+            )
+            display_df.drop(columns=['Top_Feature_Effects_Pct'], inplace=True)
+
+        
+        # Column config for tooltips + formatting
+        HELP_TEXTS = {
+            "Residual": "Residual mispricing (bps off curve)",
+            "Z_Residual_Score": "Z-score of residual. |Z| > 1.5 may indicate opportunities.",
+            "Stability_Score": "Inverse volatility. Higher = more stable pricing. Lower = riskier.",
+            "Market_Stress_Score": "Market stress factor. High = bond more exposed to stress.",
+            "Cluster_Score": "Deviation from peer cluster (bps). Absolute > 1.5, likely to mean-revert",
+            "Regression_Score": "Model-explained mispricing. Absolute > 1.5, strong signal; likely to mean-revert.",
+            "COMPOSITE_SCORE": "Overall mispricing score. Absolute > 1.5 = stronger trade signal.",
+            "Top_Features": "Most important drivers of mispricing. % shows relative impact."
+        }
+        
+        column_config = {}
+        for col in display_df.columns:
+            label = col.replace('_', ' ')
+            if col in numeric_cols and pd.api.types.is_numeric_dtype(display_df[col]):
+                column_config[col] = st.column_config.NumberColumn(label, format="%.2f", help=HELP_TEXTS.get(col))
+            else:
+                column_config[col] = st.column_config.TextColumn(label, help=HELP_TEXTS.get(col))
+    
+        # Show the table
+        st.dataframe(display_df, column_config=column_config)
+        
+            
+
+        # Download button
+        col1, col2, col3 = st.columns([1, 1, 4])
+    
+        with col1:
+            csv = filtered_df.to_csv(index=False)
+            st.download_button(
+                "Download CSV",
+                csv,
+                f"bonds_{pd.Timestamp.now().strftime('%Y%m%d_%H%M')}.csv",
+                "text/csv"
+            )
+    
+        with col2:
+            if st.button("Refresh Data"):
+                st.cache_data.clear()
+                st.rerun()
+
+with tab1:
+    st.set_page_config(
+        page_title="The Curves",
+        layout="wide"
+    )
+    
+    # Choose subtab inside Tab 1
+    subtab = st.radio(
+        "Select View",
+        ("Single Day Curve", "Animated Curves", "Residuals Analysis")
+    )
+
+    country_option = st.selectbox(
+        "Select Country",
+        options=['Italy 🇮🇹', 'Spain 🇪🇸', 'France 🇫🇷', 'Germany 🇩🇪', 'Finland 🇫🇮', 'EU 🇪🇺', 'Austria 🇦🇹', 'Netherlands 🇳🇱', 'Belgium 🇧🇪']
+    )
+
+    country_code_map = {
+        'Italy 🇮🇹': 'BTPS',
+        'Spain 🇪🇸': 'SPGB',
+        'France 🇫🇷': 'FRTR',
+        'Germany 🇩🇪': 'BUNDS',
+        'Finland 🇫🇮': 'RFGB',
+        'EU 🇪🇺': 'EU',
+        'Austria 🇦🇹': 'RAGB',
+        'Netherlands 🇳🇱': 'NETHER',
+        'Belgium 🇧🇪': 'BGB'
+    }
+
+    selected_country = country_code_map[country_option]
+
+    # Ensure local zip exists (download from Supabase if missing)
+    zip_path = download_from_supabase()
+    zip_hash = file_hash(zip_path)
+
+    selected_country = country_code_map[country_option]
+
+
+    # Compute zip hash for cache invalidation
+    zip_hash = file_hash(zip_path)
+    
+    if subtab == "Single Day Curve":
+        final_signal_df = pd.read_csv("today_all_signals.csv")
+        available_dates = pd.to_datetime(final_signal_df['Date'].unique())
+        default_date = available_dates.max()  # most recent date
+        
+        date_input = st.date_input("Select Date", value=default_date)
+        date_str = date_input.strftime("%Y-%m-%d")
+        
+        ns_df = load_ns_curve(selected_country, date_str, zip_hash=zip_hash)
+    
+        if ns_df is not None and not ns_df.empty:
+            ns_df['Maturity'] = pd.to_datetime(ns_df['Maturity'])
+            curve_date = pd.to_datetime(date_input)
+            ns_df['YearsToMaturity'] = (ns_df['Maturity'] - curve_date).dt.days / 365.25
+    
+            # Load signals
+            final_signal_df = pd.read_csv("today_all_signals.csv")
+            # Merge signals into ns_df
+            ns_df = ns_df.merge(
+                final_signal_df[['ISIN', 'SIGNAL']],
+                on='ISIN',
+                how='left'
+            )
+            
+            # Normalize SIGNAL column
+            ns_df['SIGNAL'] = ns_df['SIGNAL'].str.strip().str.lower()
+            
+            # Map signals to colors
+            signal_color_map = {
+                'strong buy': 'green',
+                'moderate buy': 'lightgreen',
+                'weak buy': 'black',
+                'strong sell': 'red',
+                'moderate sell': 'orange',
+                'weak sell': 'black'
+            }
+            ns_df['Signal_Color'] = ns_df['SIGNAL'].map(signal_color_map).fillna('black')
+    
+            fig = go.Figure()
+    
+            # Only include these in legend
+            legend_signals = ['strong buy', 'moderate buy', 'strong sell', 'moderate sell']
+            
+            for signal, df_subset in ns_df.groupby('SIGNAL'):
+                if not df_subset.empty:
+                    color = df_subset['Signal_Color'].iloc[0]
+                    
+                    fig.add_trace(go.Scatter(
+                        x=df_subset['YearsToMaturity'],
+                        y=df_subset['Z_SPRD_VAL'],
+                        mode='markers',
+                        name=signal.title() if signal in legend_signals else None,
+                        marker=dict(size=6,
+                                    color=color,
+                                    symbol='circle'),
+                        text=df_subset['SECURITY_NAME'],
+                        customdata=np.stack((
+                            df_subset['ISIN'],
+                            df_subset['Date'].astype(str),
+                            df_subset.get('RESIDUAL_NS', np.zeros(len(df_subset)))
+                        ), axis=-1),
+                        hovertemplate=(
+                            'Years to Maturity: %{x:.2f}<br>'
+                            'Z-Spread: %{y:.1f}bps<br>'
+                            'Residual: %{customdata[2]:.2f}bps<br>'
+                            'Signal: ' + (signal.title() if signal else "None") + '<br>'
+                            '%{text}<extra></extra>'
+                        ),
+                        showlegend=(signal in legend_signals)
+                    ))
+    
+            # Add Nelson-Siegel fit line if available
+            if 'NS_PARAMS' in ns_df.columns:
+                try:
+                    ns_params_raw = ns_df['NS_PARAMS'].iloc[0]
+                    if isinstance(ns_params_raw, str):
+                        import ast
+                        ns_params = ast.literal_eval(ns_params_raw)
+                    else:
+                        ns_params = ns_params_raw
+    
+                    maturity_range = np.linspace(ns_df['YearsToMaturity'].min(), ns_df['YearsToMaturity'].max(), 100)
+                    ns_curve = nelson_siegel(maturity_range, *ns_params)
+    
+                    fig.add_trace(go.Scatter(
+                        x=maturity_range,
+                        y=ns_curve,
+                        mode='lines',
+                        name='Nelson-Siegel Fit',
+                        line=dict(color='deepskyblue', width=3)
+                    ))
+                except Exception as e:
+                    st.error(f"Error plotting Nelson-Siegel curve: {e}")
+    
+            fig.update_layout(
+                title=f"Nelson-Siegel Curve for {selected_country} on {date_str}",
+                xaxis_title="Years to Maturity",
+                yaxis_title="Z-Spread (bps)",
+                height=700,
+                showlegend=True,
+                template="plotly_white"
+            )
+    
+            col1, col2 = st.columns([3, 2])
+            with col1:
+                st.plotly_chart(fig, use_container_width=True)
+    
+            # AI explanation panel
+            with col2:
+                bond_options = final_signal_df[['ISIN', 'SECURITY_NAME']].drop_duplicates().sort_values('SECURITY_NAME')
+                bond_labels = {row["ISIN"]: row["SECURITY_NAME"] for _, row in bond_options.iterrows()}
+    
+                # Single selectbox without search input
+                selected_isin = st.selectbox(
+                    "Select Bond for AI Explanation",
+                    options=bond_options['ISIN'].tolist(),
+                    format_func=lambda isin: bond_labels.get(isin, isin),
+                    key="bond_selector"
+                )
+    
+                selected_name = bond_labels[selected_isin]
+                st.write(f"Selected Bond: {selected_name} (ISIN: {selected_isin})")
+    
+                selected_bond_history = final_signal_df[final_signal_df["ISIN"] == selected_isin]
+    
+                if st.button("Explain this bond"):
+                    diagnostics = format_bond_diagnostics(selected_bond_history)
+                    explanation = generate_ai_explanation(diagnostics)
+                    st.markdown(f"### AI Explanation for {selected_name}")
+                    st.write(explanation)
+    
+        else:
+            st.warning("No Nelson-Siegel data available for this date.")
+
+    elif subtab == "Animated Curves":
+        ns_df = load_full_ns_df(selected_country, zip_hash=zip_hash)
+        if ns_df is not None and not ns_df.empty:
+            final_signal_df = pd.read_csv("today_all_signals.csv")
+            country_isins = ns_df['ISIN'].unique()
+            bond_options = final_signal_df[final_signal_df['ISIN'].isin(country_isins)][['ISIN', 'SECURITY_NAME']].drop_duplicates()
+    
+            isin_maturity_map = ns_df.groupby('ISIN')['Maturity'].first().to_dict()
+            bond_options['Maturity'] = bond_options['ISIN'].map(isin_maturity_map)
+            bond_options['Maturity'] = pd.to_datetime(bond_options['Maturity'], errors='coerce')
+            bond_options.sort_values('Maturity', inplace=True)
+    
+            bond_labels = {row["ISIN"]: row["SECURITY_NAME"] for _, row in bond_options.iterrows()}
+    
+            def format_bond_label(isin):
+                maturity = bond_options.loc[bond_options['ISIN'] == isin, 'Maturity'].values
+                if len(maturity) > 0 and pd.notnull(maturity[0]):
+                    maturity_str = pd.to_datetime(maturity[0]).strftime('%Y-%m-%d')
+                    return f"{bond_labels.get(isin, isin)} ({maturity_str})"
+                else:
+                    return f"{bond_labels.get(isin, isin)} (N/A)"
+
+    
+            # Multiselect directly with all bonds (no search box)
+            selected_animation_bonds = st.multiselect(
+                "Select Bonds to Display in Animation",
+                options=bond_options['ISIN'].tolist(),
+                format_func=format_bond_label,
+                default=[],
+                key="animation_bond_selector"
+            )
+    
+            if st.button(f"Select All {country_option} Bonds"):
+                selected_animation_bonds = bond_options['ISIN'].tolist()
+    
+            if not selected_animation_bonds:
+                st.warning("Select at least one bond to display in the animation.")
+            else:
+                ns_df_filtered = ns_df[ns_df['ISIN'].isin(selected_animation_bonds)].copy()
+                ns_df_filtered = ns_df_filtered.merge(final_signal_df[['ISIN', 'SIGNAL']], on='ISIN', how='left')
+    
+                fig = plot_ns_animation(
+                    ns_df_filtered,
+                    issuer_label=selected_country,
+                    highlight_isins=selected_animation_bonds
+                )
+                st.plotly_chart(fig, use_container_width=True)
+        else:
+            st.warning("No Nelson-Siegel data available for the selected country.")
+
+
+
+    elif subtab == "Residuals Analysis":
+        # Load full NS dataset
+        ns_df = load_full_ns_df(selected_country, zip_hash=zip_hash)
+
+        ns_df['RESIDUAL_VELOCITY'] = ns_df.groupby('ISIN')['RESIDUAL_NS'].transform(lambda x: x.diff())
+
+        if ns_df is not None and not ns_df.empty:
+            # Ensure Date is datetime
+            ns_df['Date'] = pd.to_datetime(ns_df['Date']).dt.normalize()
+            
+            # Filter bonds available in NS data
+            country_isins = ns_df['ISIN'].unique()
+            bond_options = ns_df[ns_df['ISIN'].isin(country_isins)][['ISIN', 'SECURITY_NAME']].drop_duplicates()
+            
+            # Map maturities from NS data
+            isin_maturity_map = ns_df.groupby('ISIN')['Maturity'].first().to_dict()
+            bond_options['Maturity'] = bond_options['ISIN'].map(isin_maturity_map)
+            bond_options['Maturity'] = pd.to_datetime(bond_options['Maturity'], errors='coerce')
+            bond_options.sort_values('Maturity', inplace=True)
+            
+            # Labels for display
+            bond_labels = {row["ISIN"]: row["SECURITY_NAME"] for _, row in bond_options.iterrows()}
+            def format_bond_label(isin):
+                maturity = bond_options.loc[bond_options['ISIN'] == isin, 'Maturity'].values
+                if len(maturity) > 0 and pd.notnull(maturity[0]):
+                    maturity_str = pd.to_datetime(maturity[0]).strftime('%Y-%m-%d')
+                    return f"{bond_labels.get(isin, isin)} ({maturity_str})"
+                else:
+                    return f"{bond_labels.get(isin, isin)} (N/A)"
+            
+            # Multiselect for bonds
+            selected_bonds = st.multiselect(
+                "Select Bonds for Residual Analysis",
+                options=bond_options['ISIN'].tolist(),
+                format_func=format_bond_label,
+                default=[]
+            )
+            
+            if not selected_bonds:
+                st.warning("Select at least one bond to display residuals.")
+            else:
+                # Filter NS data for selected bonds
+                residuals_df = ns_df[ns_df['ISIN'].isin(selected_bonds)].copy()
+                
+                # Initialize figures
+                fig_residuals = go.Figure()
+                fig_velocity = go.Figure()
+                
+                # Plot each bond
+                for isin in selected_bonds:
+                    bond_data = residuals_df[residuals_df['ISIN'] == isin].sort_values('Date')
+                    if not bond_data.empty:
+                        # Residuals
+                        fig_residuals.add_trace(go.Scatter(
+                            x=bond_data['Date'],
+                            y=bond_data['RESIDUAL_NS'],
+                            mode='lines+markers',
+                            name=bond_labels.get(isin, isin)
+                        ))
+                        # Velocity
+                        fig_velocity.add_trace(go.Scatter(
+                            x=bond_data['Date'],
+                            y=bond_data['RESIDUAL_VELOCITY'],
+                            mode='lines+markers',
+                            name=bond_labels.get(isin, isin)
+                        ))
+                
+                # Update layouts
+                fig_residuals.update_layout(
+                    title="Residuals Over Time",
+                    xaxis_title="Date",
+                    yaxis_title="Residual (bps)",
+                    template="plotly_white",
+                    height=500
+                )
+                
+                fig_velocity.update_layout(
+                    title="Residual Velocity Over Time",
+                    xaxis_title="Date",
+                    yaxis_title="Velocity (bps/day)",
+                    template="plotly_white",
+                    height=500
+                )
+                
+                # Display charts
+                st.plotly_chart(fig_residuals, use_container_width=True)
+                st.plotly_chart(fig_velocity, use_container_width=True)
+
+
+
+
+